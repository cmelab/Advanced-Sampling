--- conflicted
+++ resolved
@@ -5,13 +5,8 @@
 
 
 class Simulation:
-<<<<<<< HEAD
-    def __init__(self, n_density=0.5, r=0.1, r_factor=5, kT=1.0, r_cut=1, max_trans=0.2, write_freq=5,
+    def __init__(self, n_density=0.5, n_particles=5, r=0.5, kT=1.0, r_cut=1, max_trans=0.5, write_freq=5,
                  energy_func=None, hard_sphere=True):
-=======
-  def __init__(self, n_density=0.5, n_particles=5, r=0.5, kT=1.0, r_cut=1, max_trans=0.5, write_freq=5,
-                 energy_func=inverse_distance_energy):
->>>>>>> 414991dd
         """
         :param n_density: Number density.
         :param r: Disk radius.
@@ -23,9 +18,8 @@
         """
         self.n_density = n_density
         self.r = r
-        self.r_factor = r_factor
         self.n_particles = n_particles
-        self.L = (math.pow(self.n_particles,0.5))/(math.pow(self.n_density,0.5))
+        self.L = (math.pow(self.n_particles, 0.5))/(math.pow(self.n_density, 0.5))
         self.kT = kT
         self.r_cut = r_cut
         self.max_trans = max_trans
@@ -38,12 +32,8 @@
         self._tps = [] 
         self.write_freq = write_freq
         self.energy_func = energy_func
-<<<<<<< HEAD
         self.hard_sphere = hard_sphere
-    
-=======
 
->>>>>>> 414991dd
     @property
     def tps(self):
         return np.mean(self._tps)
@@ -66,10 +56,10 @@
 
     def check_overlap(self, system, index):
         """
-        Check if particle with specified index overlpas with the other particles in the system.
+        Check if particle with specified index overlaps with the other particles in the system.
         :param system: 2D array of particle positions.
         :param index: index of the particle.
-        :return: True if ther is any overlap, else False.
+        :return: True if there is any overlap, else False.
         """
         coord1 = system[index]
         for i, coord2 in enumerate(system):
@@ -84,6 +74,7 @@
         """
         Calculates internal energy of the system based on neighbors distance.
         :param system: The system to calculate energy for.
+        :param overlap: If disk overlap exists.
         :return: Energy value.
         """
         if overlap and self.hard_sphere:
@@ -135,21 +126,13 @@
         direction = random.uniform(0, math.pi)
         distance = random.uniform(0, self.max_trans) 
         # Update the coordinates of the particle
-        trial_system = np.copy(self.system) #TODO: This isn't a big deal now, but if we're copying the system for EVERY trial move, I expect this to become a performance bottleneck eventually. Instead, we can have two "systems" that persist in memory (using them appropriately) , rather than creating and deleting an array every step. 
+        trial_system = np.copy(self.system)  #TODO: This isn't a big deal now, but if we're copying the system for
+        # EVERY trial move, I expect this to become a performance bottleneck eventually. Instead,
+        # we can have two "systems" that persist in memory (using them appropriately) , rather than creating and
+        # deleting an array every step.
         new_x = trial_system[move_idx][0] + distance * np.cos(direction)
         new_y = trial_system[move_idx][1] + distance * np.sin(direction)
-<<<<<<< HEAD
         new_x, new_y = self._periodic_boundary(new_x, new_y)
-=======
-        if new_x > L/2: #TODO: Currently what happens if new_x or new_y is == L/2?
-            new_x -= L
-        elif new_x < L/2:
-            new_x += L
-        if new_y > L/2:
-            new_y -= L
-        elif new_y < L/2:
-            new_y += L/2
->>>>>>> 414991dd
         trial_system[move_idx][0] = new_x 
         trial_system[move_idx][1] = new_y 
         return trial_system, move_idx
@@ -163,7 +146,7 @@
             trial_energy = self.calculate_energy(trial_system, overlap)
             if np.isfinite(trial_energy):
                 delta_U = trial_energy - self.energy
-                if delta_U <= 0: # Update self.system
+                if delta_U <= 0:  # Update self.system
                     self.system = trial_system
                     self.accepted_moves += 1
                 else:
@@ -197,4 +180,4 @@
         Note: matplotlib.animation might be helpful(https://matplotlib.org/stable/api/animation_api.html)
         :param save_path: Path to save the trajectory.
         """
-        return NotImplementedError
+        return NotImplementedError