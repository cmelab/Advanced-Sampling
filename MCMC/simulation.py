--- conflicted
+++ resolved
@@ -5,13 +5,8 @@
 
 
 class Simulation:
-<<<<<<< HEAD
-    def __init__(self, n_density=0.5, r=0.1, r_factor=5, kT=1.0, r_cut=1, max_trans=0.2, write_freq=5,
-                 energy_func=None, hard_sphere=True):
-=======
   def __init__(self, n_density=0.5, n_particles=5, r=0.5, kT=1.0, r_cut=1, max_trans=0.5, write_freq=5,
                  energy_func=inverse_distance_energy):
->>>>>>> 414991dd
         """
         :param n_density: Number density.
         :param r: Disk radius.
@@ -38,12 +33,8 @@
         self._tps = [] 
         self.write_freq = write_freq
         self.energy_func = energy_func
-<<<<<<< HEAD
         self.hard_sphere = hard_sphere
     
-=======
-
->>>>>>> 414991dd
     @property
     def tps(self):
         return np.mean(self._tps)
