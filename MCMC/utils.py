import freud
import numpy as np
import gsd.hoomd
from numba import jit

<<<<<<< HEAD
def avg_nn(gsd_file, frame=-1, r_max=3):
    with gsd.hoomd.open(gsd_file) as f:
        snap = f[frame]
        box = snap.configuration.box
        points = snap.particles.position
        frame_avg_nn = []
        aq = freud.locality.AABBQuery(box, points)
        nlist = aq.query(points, {'r_max': 3}).toNeighborList()
        neighbors = []
        for i in range(snap.particles.N):
            neighbors.append(np.where(nlist[:, 0] == i)[0].shape[0]-1)
            frame_avg_nn.append(np.average(neighbors))
    return np.average(frame_avg_nn)

def structure_factor(gsd_file, start=0, stop=-1, num_k_values=100, k_max=10):
    with gsd.hoomd.open(gsd_file, "rb") as f:
        sf = freud.diffraction.StaticStructureFactorDebye(
                num_k_values=num_k_values, k_max=k_max
                )
        for snap in f[start:stop]:
            box = snap.configuration.box
            points = snap.particles.position
=======

def avg_nn(sim_obj, n_frames, r_max=3):
    box = [sim_obj.L, sim_obj.L, 0]
    frame_avg_nn = []
    for points in sim_obj.system_history[-n_frames:]:
        points = np.append(
            points, np.zeros((points.shape[0], 1)), axis=1
        )
        aq = freud.locality.AABBQuery(box, points)
        nlist = aq.query(points, {'r_max': 3}).toNeighborList()
        neighbors = []
        for i in range(sim_obj.n_particles):
            neighbors.append(np.where(nlist[:, 0] == i)[0].shape[0] - 1)
            frame_avg_nn.append(np.average(neighbors))
    return np.average(frame_avg_nn)


def structure_factor(sim_obj, n_frames, num_k_values=100, k_max=10):
    box = [sim_obj.L, sim_obj.L, 0]
    sf = freud.diffraction.StaticStructureFactorDebye(
        num_k_values=num_k_values, k_max=k_max
    )
    for points in sim_obj.system_history[-n_frames:]:
        points = np.append(
            points, np.zeros((points.shape[0], 1)), axis=1
        )
>>>>>>> 9f468459
        sf.compute((box, points))
    return sf


<<<<<<< HEAD
def rdf(gsd_file, start=0, stop=-1, bins=50, r_max=2):
    with gsd.hoomd.open(gsd_file, "rb") as f:
        rdf = freud.density.RDF(bins, r_max)
        for snap in f[start:stop]:
            box = snap.configuration.box
            points = snap.particles.position
            if not r_max:
                r_max = np.nextafter(
                        np.max(snap.configuration.box[:3]) * 0.3, 0, dtype=np.float32
                        )
        rdf.compute((box,points))
=======
def rdf(sim_obj, n_frames, n_bins=50, r_max=None):
    if not r_max:
        r_max = (sim_obj.L / 2) - sim_obj.r
    box = [sim_obj.L, sim_obj.L, 0]
    rdf = freud.density.RDF(n_bins, r_max)
    for points in sim_obj.system_history[-n_frames:]:
        points = np.append(
            points, np.zeros((points.shape[0], 1)), axis=1
        )

        rdf.compute((box, points))
>>>>>>> 9f468459
    return rdf


def decorrelation(energies):
    """
    Calculates decorrelation step size from energies.
    :param energies: System energies
    :return: decorrelation step size
    """
    ft = np.fft.rfft(energies - np.average(energies))
    acorr = np.fft.irfft(ft * np.conjugate(ft)) / (len(energies) * np.var(energies))
    acorr = acorr[0:int(len(acorr) // 2)]
    decorr_i = np.where(acorr <= 0)[0][0]
    return decorr_i


def inverse_distance_attractive(distances):
    """
    Calculates internal energy given center-center distance (r).
    Energy = - 1. / r*r
    :param distances: 1D array of distances.
    :return: Total energy.
    """
    return (-1. / np.power(distances, 2)).sum()


def inverse_distance_repulsive(distances):
    """
    Calculates internal energy given center-center distance (r).
    Energy = - 1. / r*r
    :param distances: 1D array of distances.
    :return: Total energy.
    """
    return (1. / np.power(distances, 2)).sum()


def lj_energy(distances, epsilon=1.0, sigma=1.0, n=12, m=6):
    """
    Calculates Lennard-Jones pair potential.
    :param distances: 1D array of distances.
    :param epsilon: Energy parameter epsilon.
    :param sigma: Particle size sigma.
    :param n: Repulsive power factor.
    :param m: Attractive power factor.
    :return: Total energy.
    """
    return 4 * epsilon * (np.power(sigma / distances, n) - np.power(sigma / distances, m)).sum()


@jit(nopython=True)
def get_distance(pos1, pos2, L):
    dx = pos1[0] - pos2[0]
    dy = pos1[1] - pos2[1]
    if dx >= L / 2:
        dx -= L
    elif dx < -L / 2:
        dx += L
    if dy >= L / 2:
        dy -= L
    elif dy < -L / 2:
        dy += L
    d = (dx ** 2 + dy ** 2) ** 0.5
    return d


@jit(nopython=True)
def pair_distances(pos_array, L, r_cut):
    distances = []
    for i, pos in enumerate(pos_array[:-1]):
        for pos2 in pos_array[i + 1:]:
            d = get_distance(pos2, pos, L)
            if d <= r_cut:
                distances.append(d)
    return distances


@jit(nopython=True)
def check_overlap(system, index, L, r):
    """
    Check if particle with specified index overlaps with the other particles in the system.
    :param system: 2D array of particle positions.
    :param index: index of the particle.
    :return: True if there is any overlap, else False.
    """
    pos1 = system[index]
    for i, pos2 in enumerate(system):
        if i == index:
            continue
        d = get_distance(pos1, pos2, L)
        if d < (2 * r):
            return True
    return False<|MERGE_RESOLUTION|>--- conflicted
+++ resolved
@@ -3,7 +3,7 @@
 import gsd.hoomd
 from numba import jit
 
-<<<<<<< HEAD
+
 def avg_nn(gsd_file, frame=-1, r_max=3):
     with gsd.hoomd.open(gsd_file) as f:
         snap = f[frame]
@@ -18,71 +18,26 @@
             frame_avg_nn.append(np.average(neighbors))
     return np.average(frame_avg_nn)
 
+
 def structure_factor(gsd_file, start=0, stop=-1, num_k_values=100, k_max=10):
     with gsd.hoomd.open(gsd_file, "rb") as f:
         sf = freud.diffraction.StaticStructureFactorDebye(
                 num_k_values=num_k_values, k_max=k_max
-                )
+        )
         for snap in f[start:stop]:
             box = snap.configuration.box
             points = snap.particles.position
-=======
-
-def avg_nn(sim_obj, n_frames, r_max=3):
-    box = [sim_obj.L, sim_obj.L, 0]
-    frame_avg_nn = []
-    for points in sim_obj.system_history[-n_frames:]:
-        points = np.append(
-            points, np.zeros((points.shape[0], 1)), axis=1
-        )
-        aq = freud.locality.AABBQuery(box, points)
-        nlist = aq.query(points, {'r_max': 3}).toNeighborList()
-        neighbors = []
-        for i in range(sim_obj.n_particles):
-            neighbors.append(np.where(nlist[:, 0] == i)[0].shape[0] - 1)
-            frame_avg_nn.append(np.average(neighbors))
-    return np.average(frame_avg_nn)
-
-
-def structure_factor(sim_obj, n_frames, num_k_values=100, k_max=10):
-    box = [sim_obj.L, sim_obj.L, 0]
-    sf = freud.diffraction.StaticStructureFactorDebye(
-        num_k_values=num_k_values, k_max=k_max
-    )
-    for points in sim_obj.system_history[-n_frames:]:
-        points = np.append(
-            points, np.zeros((points.shape[0], 1)), axis=1
-        )
->>>>>>> 9f468459
-        sf.compute((box, points))
+            sf.compute((box, points))
     return sf
 
 
-<<<<<<< HEAD
 def rdf(gsd_file, start=0, stop=-1, bins=50, r_max=2):
     with gsd.hoomd.open(gsd_file, "rb") as f:
         rdf = freud.density.RDF(bins, r_max)
         for snap in f[start:stop]:
             box = snap.configuration.box
             points = snap.particles.position
-            if not r_max:
-                r_max = np.nextafter(
-                        np.max(snap.configuration.box[:3]) * 0.3, 0, dtype=np.float32
-                        )
-        rdf.compute((box,points))
-=======
-def rdf(sim_obj, n_frames, n_bins=50, r_max=None):
-    if not r_max:
-        r_max = (sim_obj.L / 2) - sim_obj.r
-    box = [sim_obj.L, sim_obj.L, 0]
-    rdf = freud.density.RDF(n_bins, r_max)
-    for points in sim_obj.system_history[-n_frames:]:
-        points = np.append(
-            points, np.zeros((points.shape[0], 1)), axis=1
-        )
-
-        rdf.compute((box, points))
->>>>>>> 9f468459
+            rdf.compute((box,points))
     return rdf
 
 
