--- conflicted
+++ resolved
@@ -9,8 +9,6 @@
     :return: Total energy.
     """
     return (-1. / np.power(distances, 2)).sum()
-<<<<<<< HEAD
-=======
 
 
 def inverse_distance_repulsive(distances):
@@ -21,4 +19,3 @@
     :return: Total energy.
     """
     return (1. / np.power(distances, 2)).sum()
->>>>>>> 5d71726f
