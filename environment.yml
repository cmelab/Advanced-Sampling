--- conflicted
+++ resolved
@@ -3,8 +3,5 @@
   - numpy
   - matplotlib
   - jupyter
-<<<<<<< HEAD
   - freud
-=======
-  - numba
->>>>>>> 9c3281dd
+  - numba